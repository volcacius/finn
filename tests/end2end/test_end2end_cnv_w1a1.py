# Copyright (c) 2020, Xilinx
# All rights reserved.
#
# Redistribution and use in source and binary forms, with or without
# modification, are permitted provided that the following conditions are met:
#
# * Redistributions of source code must retain the above copyright notice, this
#   list of conditions and the following disclaimer.
#
# * Redistributions in binary form must reproduce the above copyright notice,
#   this list of conditions and the following disclaimer in the documentation
#   and/or other materials provided with the distribution.
#
# * Neither the name of FINN nor the names of its
#   contributors may be used to endorse or promote products derived from
#   this software without specific prior written permission.
#
# THIS SOFTWARE IS PROVIDED BY THE COPYRIGHT HOLDERS AND CONTRIBUTORS "AS IS"
# AND ANY EXPRESS OR IMPLIED WARRANTIES, INCLUDING, BUT NOT LIMITED TO, THE
# IMPLIED WARRANTIES OF MERCHANTABILITY AND FITNESS FOR A PARTICULAR PURPOSE ARE
# DISCLAIMED. IN NO EVENT SHALL THE COPYRIGHT HOLDER OR CONTRIBUTORS BE LIABLE
# FOR ANY DIRECT, INDIRECT, INCIDENTAL, SPECIAL, EXEMPLARY, OR CONSEQUENTIAL
# DAMAGES (INCLUDING, BUT NOT LIMITED TO, PROCUREMENT OF SUBSTITUTE GOODS OR
# SERVICES; LOSS OF USE, DATA, OR PROFITS; OR BUSINESS INTERRUPTION) HOWEVER
# CAUSED AND ON ANY THEORY OF LIABILITY, WHETHER IN CONTRACT, STRICT LIABILITY,
# OR TORT (INCLUDING NEGLIGENCE OR OTHERWISE) ARISING IN ANY WAY OUT OF THE USE
# OF THIS SOFTWARE, EVEN IF ADVISED OF THE POSSIBILITY OF SUCH DAMAGE.

import os

import numpy as np

# as of Feb'20 there is a bug that segfaults ONNX shape inference if we
# import pytorch before onnx, so we make sure to import onnx first
import onnx  # NOQA

import pytest
import pkg_resources as pk
from finn.core.modelwrapper import ModelWrapper
from finn.custom_op.registry import getCustomOp
from finn.core.onnx_exec import execute_onnx
from finn.transformation.double_to_single_float import DoubleToSingleFloat
from finn.transformation.infer_shapes import InferShapes
from finn.transformation.move_reshape import MoveReshape
from finn.transformation.fold_constants import FoldConstants
from finn.transformation.general import GiveReadableTensorNames, GiveUniqueNodeNames
from finn.transformation.streamline import Streamline
from finn.transformation.lower_convs_to_matmul import LowerConvsToMatMul
from finn.transformation.bipolar_to_xnor import ConvertBipolarMatMulToXnorPopcount
import finn.transformation.streamline.absorb as absorb
from finn.transformation.streamline.reorder import MakeMaxPoolNHWC
import finn.transformation.fpgadataflow.convert_to_hls_layers as to_hls
from finn.transformation.fpgadataflow.create_dataflow_partition import (
    CreateDataflowPartition,
)
from finn.transformation.fpgadataflow.insert_dwc import InsertDWC
from finn.transformation.fpgadataflow.insert_tlastmarker import InsertTLastMarker
from finn.transformation.fpgadataflow.codegen_ipgen import CodeGen_ipgen
from finn.transformation.fpgadataflow.hlssynth_ipgen import HLSSynth_IPGen
from finn.transformation.fpgadataflow.replace_verilog_relpaths import (
    ReplaceVerilogRelPaths,
)
from finn.transformation.fpgadataflow.codegen_ipstitch import CodeGen_ipstitch
from finn.transformation.fpgadataflow.set_exec_mode import SetExecMode
from finn.transformation.fpgadataflow.codegen_npysim import CodeGen_npysim
from finn.transformation.fpgadataflow.compile import Compile
from finn.transformation.fpgadataflow.make_pynq_driver import MakePYNQDriver
from finn.transformation.fpgadataflow.make_pynq_proj import MakePYNQProject
from finn.transformation.fpgadataflow.synth_pynq_proj import SynthPYNQProject
from finn.transformation.fpgadataflow.make_deployment import DeployToPYNQ
from finn.util.basic import pynq_part_map
from finn.util.test import get_test_model_trained
from finn.transformation.fpgadataflow.annotate_resources import AnnotateResources
from finn.transformation.fpgadataflow.prepare_rtlsim import PrepareRTLSim

build_dir = "/tmp/" + os.environ["FINN_INST_NAME"]
test_pynq_board = os.getenv("PYNQ_BOARD", default="Pynq-Z1")
test_fpga_part = pynq_part_map[test_pynq_board]
<<<<<<< HEAD
target_clk_ns = 5
mem_mode = "decoupled"
=======
target_clk_ns = 10
mem_mode = "const"
>>>>>>> c2d60d16


def test_end2end_cnv_w1a1_export():
    import brevitas.onnx as bo

    cnv = get_test_model_trained("CNV", 1, 1)
    bo.export_finn_onnx(
        cnv, (1, 3, 32, 32), build_dir + "/end2end_cnv_w1a1_export.onnx"
    )


def test_end2end_cnv_w1a1_import_and_tidy():
    model = ModelWrapper(build_dir + "/end2end_cnv_w1a1_export.onnx")
    model = model.transform(DoubleToSingleFloat())
    model = model.transform(InferShapes())
    model = model.transform(FoldConstants())
    model = model.transform(GiveUniqueNodeNames())
    model = model.transform(GiveReadableTensorNames())
    model.save(build_dir + "/end2end_cnv_w1a1_tidy.onnx")


def test_end2end_cnv_w1a1_streamline():
    model = ModelWrapper(build_dir + "/end2end_cnv_w1a1_tidy.onnx")
    model = model.transform(Streamline())
    model = model.transform(LowerConvsToMatMul())
    model = model.transform(MakeMaxPoolNHWC())
    model = model.transform(absorb.AbsorbTransposeIntoMultiThreshold())
    model = model.transform(ConvertBipolarMatMulToXnorPopcount())
    model = model.transform(Streamline())
    model.save(build_dir + "/end2end_cnv_w1a1_streamlined.onnx")


def test_end2end_cnv_w1a1_convert_to_hls_layers():
    model = ModelWrapper(build_dir + "/end2end_cnv_w1a1_streamlined.onnx")
    model = model.transform(to_hls.InferBinaryStreamingFCLayer(mem_mode))
    model = model.transform(to_hls.InferQuantizedStreamingFCLayer(mem_mode))
    model = model.transform(to_hls.InferConvInpGen())
    model = model.transform(to_hls.InferStreamingMaxPool())
    model = model.transform(MoveReshape())
    model.save(build_dir + "/end2end_cnv_w1a1_hls_layers.onnx")


def test_end2end_cnv_w1a1_create_dataflow_partition():
    model = ModelWrapper(build_dir + "/end2end_cnv_w1a1_hls_layers.onnx")
    parent_model = model.transform(CreateDataflowPartition())
    parent_model.save(build_dir + "/end2end_cnv_w1a1_dataflow_parent.onnx")
    sdp_node = parent_model.get_nodes_by_op_type("StreamingDataflowPartition")[0]
    sdp_node = getCustomOp(sdp_node)
    dataflow_model_filename = sdp_node.get_nodeattr("model")
    dataflow_model = ModelWrapper(dataflow_model_filename)
    dataflow_model.save(build_dir + "/end2end_cnv_w1a1_dataflow_model.onnx")


def test_end2end_cnv_w1a1_fold_and_tlastmarker():
    model = ModelWrapper(build_dir + "/end2end_cnv_w1a1_dataflow_model.onnx")
    fc_layers = model.get_nodes_by_op_type("StreamingFCLayer_Batch")
    # each tuple is (PE, SIMD) for a layer
    folding = [
        (16, 3),
        (32, 32),
        (16, 32),
        (16, 32),
        (4, 32),
        (1, 32),
        (1, 4),
        (1, 8),
        (5, 1),
    ]
    for fcl, (pe, simd) in zip(fc_layers, folding):
        fcl_inst = getCustomOp(fcl)
        fcl_inst.set_nodeattr("PE", pe)
        fcl_inst.set_nodeattr("SIMD", simd)

    model = model.transform(InsertDWC())
    model = model.transform(InsertTLastMarker())
    model = model.transform(GiveUniqueNodeNames())
    model = model.transform(AnnotateResources("estimate"))
    model.save(build_dir + "/end2end_cnv_w1a1_folded.onnx")


def test_end2end_cnv_w1a1_gen_hls_ip():
    model = ModelWrapper(build_dir + "/end2end_cnv_w1a1_folded.onnx")
    model = model.transform(CodeGen_ipgen(test_fpga_part, target_clk_ns))
    model = model.transform(HLSSynth_IPGen())
    model = model.transform(AnnotateResources("hls"))
    model.save(build_dir + "/end2end_cnv_w1a1_ipgen.onnx")


def test_end2end_cnv_w1a1_ip_stitch():
    model = ModelWrapper(build_dir + "/end2end_cnv_w1a1_ipgen.onnx")
    model = model.transform(ReplaceVerilogRelPaths())
    model = model.transform(CodeGen_ipstitch(test_fpga_part))
    model.save(build_dir + "/end2end_cnv_w1a1_ipstitch.onnx")


def test_end2end_cnv_w1a1_verify_dataflow_part():
    model = ModelWrapper(build_dir + "/end2end_cnv_w1a1_ipstitch.onnx")
    x = np.zeros((1, 32, 32, 3), dtype=np.float32)
    inp_name = model.graph.input[0].name
    out_name = model.graph.output[0].name
    inp_dict = {inp_name: x}
    # npysim
    model = model.transform(CodeGen_npysim())
    model = model.transform(Compile())
    model = model.transform(SetExecMode("npysim"))
    model.save(build_dir + "/end2end_cnv_w1a1_ipgen_npysim.onnx")
    ret_npysim = execute_onnx(model, inp_dict, True)
    res_npysim = ret_npysim[out_name]
    # node-by-node rtlsim
    model = model.transform(SetExecMode("rtlsim"))
    model = model.transform(PrepareRTLSim())
    fc_layers = model.get_nodes_by_op_type("StreamingFCLayer_Batch")
    for fcl in fc_layers:
        getCustomOp(fcl).set_nodeattr("rtlsim_trace", "default")
    model.save(build_dir + "/end2end_cnv_w1a1_ipgen_nodebynode_rtlsim.onnx")
    ret_rtlsim_nodebynode = execute_onnx(model, inp_dict, True)
    res_rtlsim_nodebynode = ret_rtlsim_nodebynode[out_name]
    # whole-network (ip-stitched) rtlsim
    model.set_metadata_prop("exec_mode", "rtlsim")
    model.set_metadata_prop("rtlsim_trace", "whole_trace.vcd")
    model.save(build_dir + "/end2end_cnv_w1a1_ipstitch_whole_rtlsim.onnx")
    # this is a particularly long-running test, set liveness thr. to unlimited
    os.environ["LIVENESS_THRESHOLD"] = "-1"
    ret_rtlsim_whole = execute_onnx(model, inp_dict, True)
    res_rtlsim_whole = ret_rtlsim_whole[out_name]
    assert np.isclose(res_npysim, res_rtlsim_nodebynode).all()
    assert np.isclose(res_npysim, res_rtlsim_whole).all()


def test_end2end_cnv_w1a1_verify_all():
    # use the streamlined model as the "golden" model for right answers
    golden = ModelWrapper(build_dir + "/end2end_cnv_w1a1_streamlined.onnx")
    iname = golden.graph.input[0].name
    oname = golden.graph.output[0].name
    # load one of the test vectors
    fn = pk.resource_filename("finn", "data/cifar10/cifar10-test-data-class3.npz")
    input_tensor = np.load(fn)["arr_0"].astype(np.float32)
    assert input_tensor.shape == (1, 3, 32, 32)
    x = input_tensor
    # x = np.zeros(ishape, dtype=np.float32)
    ret_golden = execute_onnx(golden, {iname: x}, True)
    y_golden = ret_golden[oname]
    # set up parent+child graph to test
    # we'll use models from the previous step as the child model
    parent_model = ModelWrapper(build_dir + "/end2end_cnv_w1a1_dataflow_parent.onnx")
    iname = parent_model.graph.input[0].name
    oname = parent_model.graph.output[0].name
    # produce results with npysim
    sdp_node = parent_model.get_nodes_by_op_type("StreamingDataflowPartition")[0]
    sdp_node = getCustomOp(sdp_node)
    sdp_node.set_nodeattr("model", build_dir + "/end2end_cnv_w1a1_ipgen_npysim.onnx")
    ret_npysim = execute_onnx(parent_model, {iname: x}, True)
    y_npysim = ret_npysim[oname]
    # produce results with node-by-node rtlsim
    sdp_node.set_nodeattr(
        "model", build_dir + "/end2end_cnv_w1a1_ipgen_nodebynode_rtlsim.onnx"
    )
    ret_nodebynode_rtlsim = execute_onnx(parent_model, {iname: x}, True)
    y_nodebynode_rtlsim = ret_nodebynode_rtlsim[oname]
    # produce results with whole-network (stitched ip) rtlsim
    sdp_node.set_nodeattr(
        "model", build_dir + "/end2end_cnv_w1a1_ipstitch_whole_rtlsim.onnx"
    )
    # this is a particularly long-running test, set liveness thr. to unlimited
    os.environ["LIVENESS_THRESHOLD"] = "-1"
    ret_whole_rtlsim = execute_onnx(parent_model, {iname: x}, True)
    y_whole_rtlsim = ret_whole_rtlsim[oname]
    assert np.isclose(y_golden, y_npysim).all()
    assert np.isclose(y_golden, y_nodebynode_rtlsim).all()
    assert np.isclose(y_golden, y_whole_rtlsim).all()


def test_end2end_cnv_w1a1_make_pynq_proj():
    model = ModelWrapper(build_dir + "/end2end_cnv_w1a1_ipstitch.onnx")
    model = model.transform(MakePYNQProject(test_pynq_board))
    model.save(build_dir + "/end2end_cnv_w1a1_pynq_project.onnx")


def test_end2end_cnv_w1a1_synth_pynq_project():
    model = ModelWrapper(build_dir + "/end2end_cnv_w1a1_pynq_project.onnx")
    model = model.transform(SynthPYNQProject())
    model = model.transform(AnnotateResources("synth"))
    model.save(build_dir + "/end2end_cnv_w1a1_synth.onnx")


def test_end2end_cnv_w1a1_make_driver():
    model = ModelWrapper(build_dir + "/end2end_cnv_w1a1_synth.onnx")
    model = model.transform(MakePYNQDriver())
    model.save(build_dir + "/end2end_cnv_w1a1_pynq_driver.onnx")


def test_end2end_cnv_w1a1_deploy_on_pynq():
    model = ModelWrapper(build_dir + "/end2end_cnv_w1a1_pynq_driver.onnx")
    try:
        ip = os.environ["PYNQ_IP"]  # no fault for this one; skip if not defined
        if ip == "":
            pytest.skip("PYNQ board IP address not specified")
        username = os.getenv("PYNQ_USERNAME", "xilinx")
        password = os.getenv("PYNQ_PASSWORD", "xilinx")
        port = os.getenv("PYNQ_PORT", 22)
        target_dir = os.getenv("PYNQ_TARGET_DIR", "/home/xilinx/finn")
        model = model.transform(DeployToPYNQ(ip, port, username, password, target_dir))
        # save the model to be able to link it to the parent
        model.save(build_dir + "/end2end_cnv_w1a1_pynq_deploy.onnx")
    except KeyError:
        pytest.skip("PYNQ board IP address not specified")


def test_end2end_cnv_w1a1_run_on_pynq():
    # use the streamlined model as the "golden" model for right answers
    golden = ModelWrapper(build_dir + "/end2end_cnv_w1a1_streamlined.onnx")
    iname = golden.graph.input[0].name
    oname = golden.graph.output[0].name
    # load one of the test vectors
    fn = pk.resource_filename("finn", "data/cifar10/cifar10-test-data-class3.npz")
    input_tensor = np.load(fn)["arr_0"].astype(np.float32)
    assert input_tensor.shape == (1, 3, 32, 32)
    x = input_tensor
    # run using FINN-based execution
    ret_golden = execute_onnx(golden, {iname: x}, True)
    y_golden = ret_golden[oname]
    # set up parent+child graph to test
    # we'll use models from the previous step as the child model
    parent_model = ModelWrapper(build_dir + "/end2end_cnv_w1a1_dataflow_parent.onnx")
    iname = parent_model.graph.input[0].name
    oname = parent_model.graph.output[0].name
    try:
        ip = os.environ["PYNQ_IP"]  # NOQA
        if ip == "":
            pytest.skip("PYNQ board IP address not specified")
        # produce results with npysim
        sdp_node = parent_model.get_nodes_by_op_type("StreamingDataflowPartition")[0]
        sdp_node = getCustomOp(sdp_node)
        sdp_node.set_nodeattr("model", build_dir + "/end2end_cnv_w1a1_pynq_deploy.onnx")
        ret = execute_onnx(parent_model, {iname: x}, True)
        y = ret[oname]
        assert np.isclose(y, y_golden).all()

    except KeyError:
        pytest.skip("PYNQ board IP address not specified")<|MERGE_RESOLUTION|>--- conflicted
+++ resolved
@@ -76,13 +76,8 @@
 build_dir = "/tmp/" + os.environ["FINN_INST_NAME"]
 test_pynq_board = os.getenv("PYNQ_BOARD", default="Pynq-Z1")
 test_fpga_part = pynq_part_map[test_pynq_board]
-<<<<<<< HEAD
 target_clk_ns = 5
 mem_mode = "decoupled"
-=======
-target_clk_ns = 10
-mem_mode = "const"
->>>>>>> c2d60d16
 
 
 def test_end2end_cnv_w1a1_export():
