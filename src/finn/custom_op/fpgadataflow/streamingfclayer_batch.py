--- conflicted
+++ resolved
@@ -97,11 +97,7 @@
             # block -- use BRAM
             # distributed -- use LUTRAM
             # see also https://www.xilinx.com/support/answers/38070.html
-<<<<<<< HEAD
-            "decoupled_ram_style": ("s", False, "auto"),
-=======
             "ram_style": ("s", False, "auto"),
->>>>>>> b50d7e51
         }
         my_attrs.update(super().get_nodeattr_types())
         return my_attrs
@@ -993,13 +989,7 @@
             self.code_gen_dict["$MEM_DEPTH$"] = [
                 str(roundup_to_integer_multiple(self.calc_wmem(), 1024))
             ]
-<<<<<<< HEAD
-            self.code_gen_dict["$RAM_STYLE$"] = [
-                self.get_nodeattr("decoupled_ram_style")
-            ]
-=======
             self.code_gen_dict["$RAM_STYLE$"] = [self.get_nodeattr("ram_style")]
->>>>>>> b50d7e51
 
             template = self.decoupled_wrapper
 
