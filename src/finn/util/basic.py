--- conflicted
+++ resolved
@@ -324,11 +324,7 @@
             )
         # check if rounded values are not too far from original values
         max_error = max(np.abs(current_values - updated_values).flatten())
-<<<<<<< HEAD
-        if max_error <= 1e-4:
-=======
         if max_error <= get_execution_error_thresh():
->>>>>>> b7283d16
             if check_values is True:
                 # check again if values can now be represented with set finn datatype
                 # TODO: vectorize with numpy
