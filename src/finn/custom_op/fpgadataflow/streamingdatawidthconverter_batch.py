# Copyright (c) 2020, Xilinx
# All rights reserved.
#
# Redistribution and use in source and binary forms, with or without
# modification, are permitted provided that the following conditions are met:
#
# * Redistributions of source code must retain the above copyright notice, this
#   list of conditions and the following disclaimer.
#
# * Redistributions in binary form must reproduce the above copyright notice,
#   this list of conditions and the following disclaimer in the documentation
#   and/or other materials provided with the distribution.
#
# * Neither the name of FINN nor the names of its
#   contributors may be used to endorse or promote products derived from
#   this software without specific prior written permission.
#
# THIS SOFTWARE IS PROVIDED BY THE COPYRIGHT HOLDERS AND CONTRIBUTORS "AS IS"
# AND ANY EXPRESS OR IMPLIED WARRANTIES, INCLUDING, BUT NOT LIMITED TO, THE
# IMPLIED WARRANTIES OF MERCHANTABILITY AND FITNESS FOR A PARTICULAR PURPOSE ARE
# DISCLAIMED. IN NO EVENT SHALL THE COPYRIGHT HOLDER OR CONTRIBUTORS BE LIABLE
# FOR ANY DIRECT, INDIRECT, INCIDENTAL, SPECIAL, EXEMPLARY, OR CONSEQUENTIAL
# DAMAGES (INCLUDING, BUT NOT LIMITED TO, PROCUREMENT OF SUBSTITUTE GOODS OR
# SERVICES; LOSS OF USE, DATA, OR PROFITS; OR BUSINESS INTERRUPTION) HOWEVER
# CAUSED AND ON ANY THEORY OF LIABILITY, WHETHER IN CONTRACT, STRICT LIABILITY,
# OR TORT (INCLUDING NEGLIGENCE OR OTHERWISE) ARISING IN ANY WAY OUT OF THE USE
# OF THIS SOFTWARE, EVEN IF ADVISED OF THE POSSIBILITY OF SUCH DAMAGE.

import os
import numpy as np

from finn.custom_op.fpgadataflow import HLSCustomOp
from finn.core.datatype import DataType
from onnx import TensorProto, helper
from finn.util.basic import roundup_to_integer_multiple
from finn.util.data_packing import npy_to_rtlsim_input, rtlsim_output_to_npy

# does not do anything at the ONNX node-by-node level, and input-output
# tensor shapes are the same. performs data width conversion at the rtlsim level


class StreamingDataWidthConverter_Batch(HLSCustomOp):
    """Class that corresponds to finn-hlslib StreamingDataWidthConverter_Batch
    function."""

    def get_nodeattr_types(self):
        my_attrs = {
            # shape of input/output tensors
            "shape": ("ints", True, []),
            # bit width of input and output streams
            "inWidth": ("i", True, 0),
            "outWidth": ("i", True, 0),
            # FINN DataTypes for inputs/outputs
            "dataType": ("s", True, ""),
        }
        my_attrs.update(super().get_nodeattr_types())
        return my_attrs

    def get_input_datatype(self):
        """Returns FINN DataType of input."""
        return DataType[self.get_nodeattr("dataType")]

    def get_output_datatype(self):
        """Returns FINN DataType of output."""
        return DataType[self.get_nodeattr("dataType")]

    def get_normal_input_shape(self):
        ishape = self.get_nodeattr("shape")
        return ishape

    def get_normal_output_shape(self):
        oshape = self.get_nodeattr("shape")
        return oshape

    def get_folded_input_shape(self):
        # for correct functionality of the dwc node the
        # following must apply:
        # if inWidth > outWidth: inWidth % outWidth = 0
        # if inWidth < outWidth: outWidth % inWidth = 0
        iwidth = self.get_nodeattr("inWidth")
        owidth = self.get_nodeattr("outWidth")
        if iwidth > owidth:
            assert (
                iwidth % owidth == 0
            ), """InWidth is bigger than OutWidth and is not divisible by it.
            Please adjust PE and SIMD values so that InWidth % OutWidth = 0"""
        else:
            assert (
                owidth % iwidth == 0
            ), """OutWidth is bigger than InWidth and is not divisible by it.
            Please adjust PE and SIMD values so that OutWidth % InWidth = 0"""

        ishape = self.get_normal_input_shape()
        dummy_t = np.random.randn(*ishape)
        ibits = self.get_input_datatype().bitwidth()
        assert (
            iwidth % ibits == 0
        ), """DWC input width must be divisible by
        input element bitwidth"""
        ielems = int(iwidth // ibits)
        ichannels = ishape[-1]
        new_shape = []
        for i in ishape[:-1]:
            new_shape.append(i)
        new_shape.append(int(ichannels // ielems))
        new_shape.append(ielems)
        dummy_t = dummy_t.reshape(new_shape)
        return dummy_t.shape

    def get_folded_output_shape(self):
        # for correct functionality of the dwc node the
        # following must apply:
        # if inWidth > outWidth: inWidth % outWidth = 0
        # if inWidth < outWidth: outWidth % inWidth = 0
        iwidth = self.get_nodeattr("inWidth")
        owidth = self.get_nodeattr("outWidth")
        if iwidth > owidth:
            assert (
                iwidth % owidth == 0
            ), """InWidth is bigger than OutWidth and is not divisible by it.
            Please adjust PE and SIMD values so that InWidth % OutWidth = 0"""
        else:
            assert (
                owidth % iwidth == 0
            ), """OutWidth is bigger than InWidth and is not divisible by it.
            Please adjust PE and SIMD values so that OutWidth % InWidth = 0"""

        oshape = self.get_normal_output_shape()
        dummy_t = np.random.randn(*oshape)
        obits = self.get_output_datatype().bitwidth()
        assert (
            owidth % obits == 0
        ), """DWC output width must be divisible by
        input element bitwidth"""
        oelems = int(owidth // obits)
        ochannels = oshape[-1]
        new_shape = []
        for i in oshape[:-1]:
            new_shape.append(i)
        new_shape.append(int(ochannels // oelems))
        new_shape.append(oelems)
        dummy_t = dummy_t.reshape(new_shape)

        return dummy_t.shape

    def get_number_output_values(self):
        folded_oshape = self.get_folded_output_shape()
        return np.prod(folded_oshape[:-1])

    def get_number_input_values(self):
        folded_ishape = self.get_folded_input_shape()
        return np.prod(folded_ishape[:-1])

<<<<<<< HEAD
    def get_instream_width(self, axi_strm_padding=False):
        in_width = self.get_nodeattr("inWidth")
        if axi_strm_padding is True:
            in_width = roundup_to_integer_multiple(in_width, 8)
        return in_width

    def get_outstream_width(self, axi_strm_padding=False):
        out_width = self.get_nodeattr("outWidth")
        if axi_strm_padding is True:
            out_width = roundup_to_integer_multiple(out_width, 8)
=======
    def get_instream_width(self):
        in_width = self.get_nodeattr("inWidth")
        return in_width

    def get_outstream_width(self):
        out_width = self.get_nodeattr("outWidth")
>>>>>>> fc75fe9f
        return out_width

    def make_shape_compatible_op(self, model):
        exp_ishape = self.get_normal_input_shape()
        oshape = self.get_normal_output_shape()
        ishape = tuple(model.get_tensor_shape(self.onnx_node.input[0]))
        assert ishape == tuple(exp_ishape), "Unexpect input shape for StreamingDWC."
        # implement tensor with correct shape
        values = np.random.randn(*oshape).astype(np.float32)
        return helper.make_node(
            "Constant",
            inputs=[],
            outputs=[self.onnx_node.output[0]],
            value=helper.make_tensor(
                name="const_tensor",
                data_type=TensorProto.FLOAT,
                dims=values.shape,
                vals=values.flatten().astype(float),
            ),
        )

    def infer_node_datatype(self, model):
        node = self.onnx_node
        # data type stays the same
        dtype = model.get_tensor_datatype(node.input[0])
        model.set_tensor_datatype(node.output[0], dtype)

    def verify_node(self):
        info_messages = []

        # verify that "domain" is set to "finn"
        domain_value = self.onnx_node.domain
        if domain_value == "finn":
            info_messages.append("Attribute domain is set correctly")
        else:
            info_messages.append('Attribute domain should be set to "finn"')

        # verify that "backend" is set to "fpgadataflow"
        backend_value = self.get_nodeattr("backend")
        if backend_value == "fpgadataflow":
            info_messages.append("Attribute backend is set correctly")
        else:
            info_messages.append('Attribute backend should be set to "fpgadataflow"')

        # verify the number of inputs
        if len(self.onnx_node.input) == 1:
            info_messages.append("The number of inputs is correct")
        else:
            info_messages.append("""StreamingDWC needs 1 data input""")

        return info_messages

    def global_includes(self):
        self.code_gen_dict["$GLOBALS$"] = ['#include "streamtools.h"']

    def defines(self, var):
        numReps = 1
        numInWords = 1
        inWidth = self.get_nodeattr("inWidth")
        outWidth = self.get_nodeattr("outWidth")
        if outWidth > inWidth:
            numInWords = int(outWidth // inWidth)
        self.code_gen_dict["$DEFINES$"] = [
            "#define InWidth %d " % inWidth,
            "#define OutWidth %d " % outWidth,
            "#define NumInWords %d " % numInWords,
            "#define numReps %d" % numReps,
        ]

    def read_npy_data(self):
        code_gen_dir = self.get_nodeattr("code_gen_dir_npysim")
        dtype = self.get_input_datatype()
        if dtype == DataType.BIPOLAR:
            # use binary for bipolar storage
            dtype = DataType.BINARY
        elem_bits = dtype.bitwidth()
        packed_bits = self.get_instream_width()
        packed_hls_type = "ap_uint<%d>" % packed_bits
        elem_hls_type = dtype.get_hls_datatype_str()
        npy_type = "float"
        npy_in = "%s/input_0.npy" % code_gen_dir
        self.code_gen_dict["$READNPYDATA$"] = []
        self.code_gen_dict["$READNPYDATA$"].append(
            'npy2apintstream<%s, %s, %d, %s>("%s", in0);'
            % (packed_hls_type, elem_hls_type, elem_bits, npy_type, npy_in)
        )

    def strm_decl(self):
        self.code_gen_dict["$STREAMDECLARATIONS$"] = []
        self.code_gen_dict["$STREAMDECLARATIONS$"].append(
            'hls::stream<ap_uint<{}>> in0 ("in0");'.format(self.get_instream_width())
        )
        self.code_gen_dict["$STREAMDECLARATIONS$"].append(
            'hls::stream<ap_uint<{}>> out ("out");'.format(self.get_outstream_width())
        )

    def docompute(self):
        # TODO continue with fxns below, they are copy-pasted
        op = "StreamingDataWidthConverter_Batch"
        self.code_gen_dict["$DOCOMPUTE$"] = [
            "%s<InWidth, OutWidth, NumInWords>(in0, out, numReps);" % (op)
        ]

    def dataoutstrm(self):
        code_gen_dir = self.get_nodeattr("code_gen_dir_npysim")
        dtype = self.get_output_datatype()
        if dtype == DataType.BIPOLAR:
            # use binary for bipolar storage
            dtype = DataType.BINARY
        elem_bits = dtype.bitwidth()
        packed_bits = self.get_outstream_width()
        packed_hls_type = "ap_uint<%d>" % packed_bits
        elem_hls_type = dtype.get_hls_datatype_str()
        npy_type = "float"
        npy_out = "%s/output.npy" % code_gen_dir
        oshape = self.get_folded_output_shape()
        oshape_cpp_str = str(oshape).replace("(", "{").replace(")", "}")

        self.code_gen_dict["$DATAOUTSTREAM$"] = [
            'apintstream2npy<%s, %s, %d, %s>(out, %s, "%s");'
            % (
                packed_hls_type,
                elem_hls_type,
                elem_bits,
                npy_type,
                oshape_cpp_str,
                npy_out,
            )
        ]

    def save_as_npy(self):
        self.code_gen_dict["$SAVEASCNPY$"] = []

    def blackboxfunction(self):
        in_packed_bits = self.get_instream_width()
        in_packed_hls_type = "ap_uint<%d>" % in_packed_bits
        out_packed_bits = self.get_outstream_width()
        out_packed_hls_type = "ap_uint<%d>" % out_packed_bits
        self.code_gen_dict["$BLACKBOXFUNCTION$"] = [
            "void %s(hls::stream<%s > &in0, hls::stream<%s > &out)"
            % (self.onnx_node.name, in_packed_hls_type, out_packed_hls_type)
        ]

    def pragmas(self):
        self.code_gen_dict["$PRAGMAS$"] = ["#pragma HLS INTERFACE axis port=in0"]
        self.code_gen_dict["$PRAGMAS$"].append("#pragma HLS INTERFACE axis port=out")
        self.code_gen_dict["$PRAGMAS$"].append(
            "#pragma HLS INTERFACE ap_ctrl_none port=return"
        )

    def execute_node(self, context, graph):
        mode = self.get_nodeattr("exec_mode")
        node = self.onnx_node
        exp_shape = self.get_normal_input_shape()
        folded_ishape = self.get_folded_input_shape()

        # TODO ensure codegen dir exists
        if mode == "npysim":
            code_gen_dir = self.get_nodeattr("code_gen_dir_npysim")
        elif mode == "rtlsim":
            code_gen_dir = self.get_nodeattr("code_gen_dir_ipgen")
        else:
            raise Exception(
                """Invalid value for attribute exec_mode! Is currently set to: {}
            has to be set to one of the following value ("npysim", "rtlsim")""".format(
                    mode
                )
            )

        inp = context[node.input[0]]
        assert str(inp.dtype) == "float32", "Input datatype is not float32"
        assert inp.shape == tuple(
            exp_shape
        ), "Input shape does not match expected shape."

        if self.get_input_datatype() == DataType.BIPOLAR:
            # store bipolar activations as binary
            inp = (inp + 1) / 2
            export_idt = DataType.BINARY
        else:
            export_idt = self.get_input_datatype()
        # reshape input into folded shape
        reshaped_input = inp.reshape(folded_ishape)
        # make copy before saving array
        reshaped_input = reshaped_input.copy()
        np.save(os.path.join(code_gen_dir, "input_0.npy"), reshaped_input)

        if mode == "npysim":
            output = inp
            output = np.asarray([output], dtype=np.float32).reshape(*exp_shape)
            context[node.output[0]] = output

        elif mode == "rtlsim":
            sim = self.get_rtlsim()
            nbits = self.get_instream_width()
            rtlsim_inp = npy_to_rtlsim_input(
                "{}/input_0.npy".format(code_gen_dir), export_idt, nbits
            )
            super().reset_rtlsim(sim)
            super().toggle_clk(sim)
            rtlsim_output = self.rtlsim(sim, rtlsim_inp)
            odt = export_idt
            target_bits = odt.bitwidth()
            packed_bits = self.get_outstream_width()
            out_npy_path = "{}/output.npy".format(code_gen_dir)
            out_shape = self.get_folded_output_shape()
            rtlsim_output_to_npy(
                rtlsim_output, out_npy_path, odt, out_shape, packed_bits, target_bits
            )
            # load and reshape output
            output = np.load(out_npy_path)
            output = np.asarray([output], dtype=np.float32).reshape(exp_shape)
            context[node.output[0]] = output
        else:
            raise Exception(
                """Invalid value for attribute exec_mode! Is currently set to: {}
            has to be set to "rtlsim" """.format(
                    mode
                )
            )
        # binary -> bipolar if needed
        if self.get_output_datatype() == DataType.BIPOLAR:
            out = context[node.output[0]]
            out = 2 * out - 1
            context[node.output[0]] = out
        assert context[node.output[0]].shape == tuple(
            exp_shape
        ), """Output
        shape doesn't match expected shape, should be same as input shape"""<|MERGE_RESOLUTION|>--- conflicted
+++ resolved
@@ -32,7 +32,6 @@
 from finn.custom_op.fpgadataflow import HLSCustomOp
 from finn.core.datatype import DataType
 from onnx import TensorProto, helper
-from finn.util.basic import roundup_to_integer_multiple
 from finn.util.data_packing import npy_to_rtlsim_input, rtlsim_output_to_npy
 
 # does not do anything at the ONNX node-by-node level, and input-output
@@ -151,25 +150,12 @@
         folded_ishape = self.get_folded_input_shape()
         return np.prod(folded_ishape[:-1])
 
-<<<<<<< HEAD
-    def get_instream_width(self, axi_strm_padding=False):
-        in_width = self.get_nodeattr("inWidth")
-        if axi_strm_padding is True:
-            in_width = roundup_to_integer_multiple(in_width, 8)
-        return in_width
-
-    def get_outstream_width(self, axi_strm_padding=False):
-        out_width = self.get_nodeattr("outWidth")
-        if axi_strm_padding is True:
-            out_width = roundup_to_integer_multiple(out_width, 8)
-=======
     def get_instream_width(self):
         in_width = self.get_nodeattr("inWidth")
         return in_width
 
     def get_outstream_width(self):
         out_width = self.get_nodeattr("outWidth")
->>>>>>> fc75fe9f
         return out_width
 
     def make_shape_compatible_op(self, model):
