# Copyright (c) 2020, Xilinx
# All rights reserved.
#
# Redistribution and use in source and binary forms, with or without
# modification, are permitted provided that the following conditions are met:
#
# * Redistributions of source code must retain the above copyright notice, this
#   list of conditions and the following disclaimer.
#
# * Redistributions in binary form must reproduce the above copyright notice,
#   this list of conditions and the following disclaimer in the documentation
#   and/or other materials provided with the distribution.
#
# * Neither the name of FINN nor the names of its
#   contributors may be used to endorse or promote products derived from
#   this software without specific prior written permission.
#
# THIS SOFTWARE IS PROVIDED BY THE COPYRIGHT HOLDERS AND CONTRIBUTORS "AS IS"
# AND ANY EXPRESS OR IMPLIED WARRANTIES, INCLUDING, BUT NOT LIMITED TO, THE
# IMPLIED WARRANTIES OF MERCHANTABILITY AND FITNESS FOR A PARTICULAR PURPOSE ARE
# DISCLAIMED. IN NO EVENT SHALL THE COPYRIGHT HOLDER OR CONTRIBUTORS BE LIABLE
# FOR ANY DIRECT, INDIRECT, INCIDENTAL, SPECIAL, EXEMPLARY, OR CONSEQUENTIAL
# DAMAGES (INCLUDING, BUT NOT LIMITED TO, PROCUREMENT OF SUBSTITUTE GOODS OR
# SERVICES; LOSS OF USE, DATA, OR PROFITS; OR BUSINESS INTERRUPTION) HOWEVER
# CAUSED AND ON ANY THEORY OF LIABILITY, WHETHER IN CONTRACT, STRICT LIABILITY,
# OR TORT (INCLUDING NEGLIGENCE OR OTHERWISE) ARISING IN ANY WAY OUT OF THE USE
# OF THIS SOFTWARE, EVEN IF ADVISED OF THE POSSIBILITY OF SUCH DAMAGE.


import copy

import numpy as np
import onnx.helper as helper
import onnxruntime as rt

import finn.core.execute_custom_node as ex_cu_node
from finn.core.modelwrapper import ModelWrapper
from finn.core.remote_exec import remote_exec
from finn.core.rtlsim_exec import rtlsim_exec
from finn.custom_op.registry import getCustomOp
import finn.analysis.topology as ta
from finn.util.basic import sanitize_quant_values, get_sanitize_quant_tensors


def execute_node(node, context, graph):
    """Executes a single node by using onnxruntime, with custom function or
    if dataflow partition by using remote execution or rtlsim.

    Input/output provided via context."""

    if node.op_type == "StreamingDataflowPartition":
        sdp_node = getCustomOp(node)
        model = ModelWrapper(sdp_node.get_nodeattr("model"))
        ret = execute_onnx(model, context, True)
        context.update(ret)
    else:
        if node.domain == "finn":

            ex_cu_node.execute_custom_node(node, context, graph)

        else:

            # onnxruntime unfortunately does not implement run_node as defined by ONNX,
            # it can only execute entire models -- so we create a model which solely
            # consists of our current node.
            # note: ensure that the same ValueInfo does not appear both in
            # graph.value_info as well as graph.output or graph.input
            # nodes with multiple outputs that are a mix of value_info and
            # input/outputs may get them reordered below
            node_inputs = list(filter(lambda x: x.name in node.input, graph.input))
            node_inputs += list(
                filter(lambda x: x.name in node.input, graph.value_info)
            )
            node_outputs = list(filter(lambda x: x.name in node.output, graph.output))
            node_outputs += list(
                filter(lambda x: x.name in node.output, graph.value_info)
            )
            node_graph = helper.make_graph(
                nodes=[node],
                name="single-node-exec",
                inputs=node_inputs,
                outputs=node_outputs,
            )
            node_model = helper.make_model(node_graph)
            input_dict = dict()
            for inp in node.input:
                input_dict[inp] = context[inp]

            sess = rt.InferenceSession(node_model.SerializeToString())
            output_list = sess.run(None, input_dict)

            for output_ind in range(len(node.output)):
                # get the name of the target buffer from node.output
                outp = node.output[output_ind]

                # retrieve the index of that name in node_outputs
                for i in range(len(node_outputs)):
                    if outp == node_outputs[i].name:
                        list_ind = i

                # use that index to index output_list
                if output_list[list_ind].shape != context[outp].shape:
                    raise Exception(
                        """Output shapes disagree after node execution:
                        found %s vs expected %s"""
<<<<<<< HEAD
                        % (str(output_list[list_ind].shape), str(context[outp].shape),)
=======
                        % (str(output_list[list_ind].shape), str(context[outp].shape))
>>>>>>> 6432379f
                    )
                context[outp] = output_list[list_ind]


def execute_onnx(model, input_dict, return_full_exec_context=False):
    """Executes given ONNX ModelWrapper with given named inputs.

    If return_full_exec_context is False, a dict of named outputs is returned
    as indicated by the model.graph.output.

    If return return_full_exec_context is True, the full set of tensors used by
    the execution (including inputs, weights, activations and final outputs)
    will be returned as a dict."""

    if not model.check_all_tensor_shapes_specified():
        raise Exception("Found unspecified tensor shapes, try infer_shapes")
    ret = model.analysis(ta.nodes_topologically_sorted)
    assert (
        ret["nodes_topologically_sorted"] is True
    ), """Nodes must be
    topologically sorted."""

    graph = model.graph
    # first, we need to make sure that every variable required by the graph has
    # some buffer associated with it. this includes graph inputs (which includes
    # the input data as well as the trained parameters) and the graph ValueInfo
    # (intermediate tensors between layers)
    # this is provided by the execution_context, which is a dict of np.ndarray
    execution_context = model.make_empty_exec_context()
    # fill in any inputs provided to this function
    for inp_name in input_dict.keys():
        if inp_name in execution_context:
            if execution_context[inp_name].shape == input_dict[inp_name].shape:
                execution_context[inp_name] = input_dict[inp_name]
            else:
                raise Exception(
                    "Shape mismatch for provided input %s: found %s expected %s "
                    % (
                        inp_name,
                        str(execution_context[inp_name].shape),
                        str(input_dict[inp_name].shape),
                    )
                )
        # else:
        # raise Exception("Provided input not found in graph context: %s" % inp_name)

    # check if model has an execution mode set
    # if None, execute model node by node using execute_node()
    # if set to "remote_pynq" execute model on PYNQ board
    # if set to "rtlsim" execute model using pyverilator
    model_exec_mode = model.get_metadata_prop("exec_mode")
    if (model_exec_mode is None) or (model_exec_mode == ""):
        # execute the model node by node
        # we can simply walk down the list since the ONNX spec guarantees that it is
        # topologically sorted
        for node in graph.node:
            if get_sanitize_quant_tensors() != 0:
                # round input values to match quantization annotation
                execution_context = sanitize_quant_values(
                    model, node.input, execution_context
                )
            execute_node(node, execution_context, graph)
            if get_sanitize_quant_tensors() != 0:
                # round output values to quantization annotation
                execution_context = sanitize_quant_values(
                    model, node.output, execution_context
                )
    elif model_exec_mode == "remote_pynq":
        # use remote exec metadata built into model to execute on a remote PYNQ
        remote_exec(model, execution_context)
    elif model_exec_mode == "rtlsim":
        # use stitched IP for rtlsim
        rtlsim_exec(model, execution_context)
    else:
        raise Exception(
            """Metadata property "exec_mode" is set to an unknown value.
        Can be left unset or has to be set to "remote_pynq" for remote execution
        on PYNQ board or "rtlsim" for execution using pyverilator!"""
        )

    if return_full_exec_context:
        return execution_context
    else:
        # provide outputs as dict
        output_dict = dict()
        for out_tensor in graph.output:
            out_name = out_tensor.name
            output_dict[out_name] = execution_context[out_name]
        return output_dict


def execute_onnx_and_make_model(model, input_dict):
    """Executes given ONNX ModelWrapper with given named inputs and return a new
    ModelWrapper where an initializer is provided for each tensor as taken from
    the execution. This new model is useful for debugging, since it contains
    all the intermediate activation values."""

    # retrieve the full execution context
    execution_context = execute_onnx(model, input_dict, True)
    new_model = copy.deepcopy(model)
    # create value_info entries and initializers for everything
    for i in execution_context.keys():
        new_model.set_initializer(i, execution_context[i])
    for vi in new_model.graph.value_info:
        new_model.graph.output.append(vi)
    # import pdb; pdb.set_trace()
    return new_model


def compare_execution(
    model_a,
    model_b,
    input_dict,
    compare_fxn=lambda x, y: np.isclose(x, y, atol=1e-3).all(),
):
    """Executes two ONNX models and compare their outputs using given function.

    compare_fxn should take in two tensors and return a Boolean"""
    # compare values from first output tensors produced
    res_a = list(execute_onnx(model_a, input_dict).items())[0][1]
    res_b = list(execute_onnx(model_b, input_dict).items())[0][1]
    return compare_fxn(res_a, res_b)<|MERGE_RESOLUTION|>--- conflicted
+++ resolved
@@ -103,11 +103,8 @@
                     raise Exception(
                         """Output shapes disagree after node execution:
                         found %s vs expected %s"""
-<<<<<<< HEAD
                         % (str(output_list[list_ind].shape), str(context[outp].shape),)
-=======
                         % (str(output_list[list_ind].shape), str(context[outp].shape))
->>>>>>> 6432379f
                     )
                 context[outp] = output_list[list_ind]
 
