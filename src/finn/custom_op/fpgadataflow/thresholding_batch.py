--- conflicted
+++ resolved
@@ -283,12 +283,6 @@
         thresholds = model.get_initializer(self.onnx_node.input[1])
 
         threshold_tensor = self.get_hls_compatible_threshold_tensor(thresholds)
-<<<<<<< HEAD
-        tdt = DataType.INT32
-        assert np.vectorize(tdt.allowed)(
-            threshold_tensor
-        ).all(), "Thresholds are not int"
-=======
 
         min_threshold = thresholds.min()
         max_threshold = thresholds.max()
@@ -304,8 +298,10 @@
                 tdt = DataType.get_smallest_possible(0 - tdt_max - 1)
         else:
             tdt = DataType.get_smallest_possible(tdt_max)
-
->>>>>>> bb5a4a42
+        assert np.vectorize(tdt.allowed)(
+            threshold_tensor
+        ).all(), "Thresholds can't be expressed with type %s" % str(tdt)
+
         thresholds_hls_code = numpy_to_hls_code(
             threshold_tensor, tdt, "thresholds", False, True
         )
