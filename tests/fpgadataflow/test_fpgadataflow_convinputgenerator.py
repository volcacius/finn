--- conflicted
+++ resolved
@@ -102,11 +102,7 @@
         Stride=stride,
         inputDataType=idt.name,
         outputDataType=odt.name,
-<<<<<<< HEAD
-        depthwise=dw
-=======
         depthwise=dw,
->>>>>>> bb1db2e5
     )
     graph = helper.make_graph(
         nodes=[SlidingWindow_node],
@@ -177,55 +173,6 @@
         k, ifm_ch, ifm_dim, ofm_dim, simd, stride, idt
     )
     y_expected = oxe.execute_onnx(golden, input_dict)["outp"]
-<<<<<<< HEAD
-    assert (y_produced == y_expected).all()
-    
-# input datatype
-@pytest.mark.parametrize("idt", [DataType.BIPOLAR, DataType.INT2])
-# kernel size
-@pytest.mark.parametrize("k", [2, 4])
-# input dimension
-@pytest.mark.parametrize("ifm_dim", [4, 6, 8])
-# input channels
-@pytest.mark.parametrize("ifm_ch", [2, 4]) 
-# Stride
-@pytest.mark.parametrize("stride", [1, 2])
-# execution mode
-@pytest.mark.parametrize("exec_mode", ["cppsim", "rtlsim"])
-# input channel parallelism ("SIMD")
-@pytest.mark.parametrize("simd", [1, 2])
-@pytest.mark.slow
-@pytest.mark.vivado
-def test_fpgadataflow_slidingwindow_dw(idt, k, ifm_dim, ifm_ch, stride, exec_mode, simd):
-    # set node attribute depthwise
-    dw = 1
-    ofm_dim = int(((ifm_dim - k) / stride) + 1)
-
-    x = gen_finn_dt_tensor(idt, (1, ifm_dim, ifm_dim, ifm_ch))
-    model = make_single_slidingwindow_modelwrapper(
-        k, ifm_ch, ifm_dim, ofm_dim, simd, stride, idt, dw
-    )
-
-    if exec_mode == "cppsim":
-        model = model.transform(SetExecMode("cppsim"))
-        model = model.transform(PrepareCppSim())
-        model = model.transform(CompileCppSim())
-    elif exec_mode == "rtlsim":
-        model = model.transform(SetExecMode("rtlsim"))
-        model = model.transform(GiveUniqueNodeNames())
-        model = model.transform(PrepareIP("xc7z020clg400-1", 5))
-        model = model.transform(HLSSynthIP())
-        model = model.transform(PrepareRTLSim())
-    else:
-        raise Exception("Unknown exec_mode in test_fpgadataflow_slidingwindow")
-
-    # prepare input data
-    input_dict = prepare_inputs(x)
-    # execute model
-    y_produced = oxe.execute_onnx(model, input_dict)["outp"]
-    y_shape = (1, ofm_dim, ofm_dim, k*k*ifm_ch)
-    assert y_produced.shape == y_shape
-=======
     if dw == 0:
         assert (y_produced == y_expected).all()
     else:
@@ -234,5 +181,4 @@
         )
         y_expected = y_expected.transpose(0, 1, 2, 4, 3, 5)
         y_expected = y_expected.reshape(1, ofm_dim, ofm_dim, ifm_ch * k * k)
-        assert (y_produced == y_expected).all()
->>>>>>> bb1db2e5
+        assert (y_produced == y_expected).all()