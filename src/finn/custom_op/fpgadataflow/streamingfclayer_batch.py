# Copyright (c) 2020, Xilinx
# All rights reserved.
#
# Redistribution and use in source and binary forms, with or without
# modification, are permitted provided that the following conditions are met:
#
# * Redistributions of source code must retain the above copyright notice, this
#   list of conditions and the following disclaimer.
#
# * Redistributions in binary form must reproduce the above copyright notice,
#   this list of conditions and the following disclaimer in the documentation
#   and/or other materials provided with the distribution.
#
# * Neither the name of FINN nor the names of its
#   contributors may be used to endorse or promote products derived from
#   this software without specific prior written permission.
#
# THIS SOFTWARE IS PROVIDED BY THE COPYRIGHT HOLDERS AND CONTRIBUTORS "AS IS"
# AND ANY EXPRESS OR IMPLIED WARRANTIES, INCLUDING, BUT NOT LIMITED TO, THE
# IMPLIED WARRANTIES OF MERCHANTABILITY AND FITNESS FOR A PARTICULAR PURPOSE ARE
# DISCLAIMED. IN NO EVENT SHALL THE COPYRIGHT HOLDER OR CONTRIBUTORS BE LIABLE
# FOR ANY DIRECT, INDIRECT, INCIDENTAL, SPECIAL, EXEMPLARY, OR CONSEQUENTIAL
# DAMAGES (INCLUDING, BUT NOT LIMITED TO, PROCUREMENT OF SUBSTITUTE GOODS OR
# SERVICES; LOSS OF USE, DATA, OR PROFITS; OR BUSINESS INTERRUPTION) HOWEVER
# CAUSED AND ON ANY THEORY OF LIABILITY, WHETHER IN CONTRACT, STRICT LIABILITY,
# OR TORT (INCLUDING NEGLIGENCE OR OTHERWISE) ARISING IN ANY WAY OUT OF THE USE
# OF THIS SOFTWARE, EVEN IF ADVISED OF THE POSSIBILITY OF SUCH DAMAGE.

import math
import os
import subprocess
from shutil import copy

import numpy as np

from onnx import TensorProto, helper
from finn.core.datatype import DataType
from finn.custom_op.fpgadataflow import HLSCustomOp
from finn.util.basic import (
    interleave_matrix_outer_dim_from_partitions,
    roundup_to_integer_multiple,
)
from finn.util.data_packing import (
    npy_to_rtlsim_input,
    numpy_to_hls_code,
    rtlsim_output_to_npy,
    pack_innermost_dim_as_hex_string,
)
from . import templates

# ONNX i/o tensor shape assumptions for StreamingFCLayer:
# input 0 is the input tensor, shape (.., i_size) = (..., MW)
# input 1 is the weight tensor, shape (i_size, o_size) = (MW, MH)
# (optional) input 2 is the thresholds tensor, shape (o_size, n_thres)
# output 0 is the output tensor, shape (.., o_size) = (..., MH)
# the ... here can be any shape (representing groups of vectors)


class StreamingFCLayer_Batch(HLSCustomOp):
    """Class that corresponds to finn-hls StreamingFCLayer_Batch function."""

    def __init__(self, onnx_node):
        super().__init__(onnx_node)
        self.decoupled_wrapper = templates.decoupled_wrapper

    def get_nodeattr_types(self):
        my_attrs = {
            "PE": ("i", True, 0),
            "SIMD": ("i", True, 0),
            "MW": ("i", True, 0),
            "MH": ("i", True, 0),
            "resType": ("s", True, ""),
            "ActVal": ("i", False, 0),
            # FINN DataTypes for inputs, weights, outputs
            "inputDataType": ("s", True, ""),
            "weightDataType": ("s", True, ""),
            "outputDataType": ("s", True, ""),
            # use xnor-popcount for binary weights/inputs, thus treating them
            # as bipolar
            "binaryXnorMode": ("i", False, 0),
            # no-activation mode (produce accumulators)
            "noActivation": ("i", False, 0),
            # number of input vectors, examples:
            # [1] is a single vector (like a FC layer with batch=1)
            # [4] is four vectors (like a FC layer with batch=4)
            # [1, 4, 4] is four * four vectors (like a conv layer with batch=1)
            "numInputVectors": ("ints", False, [1]),
            # memory mode for the FC weights
            # const -- embedded weights, default, long compile/synth times
            # decoupled -- streaming weights
            "mem_mode": ("s", False, "const"),
            # FPGA resource type for memories in decoupled mode
            # auto -- let Vivado decide
            # block -- use BRAM
            # distributed -- use LUTRAM
            # see also https://www.xilinx.com/support/answers/38070.html
            "ram_style": ("s", False, "auto"),
        }
        my_attrs.update(super().get_nodeattr_types())
        return my_attrs

    def get_verilog_top_module_name(self):
        "Return the Verilog top module name for this node."

        node = self.onnx_node
        # set top name depending on mem_mode
        mem_mode = self.get_nodeattr("mem_mode")
        if mem_mode == "const":
            prefixed_top_name = "%s_%s" % (node.name, node.name)
        elif mem_mode == "decoupled":
            prefixed_top_name = "%s_memstream" % (node.name)
        else:
            raise Exception(
                """Please set mem_mode to "const" or "decoupled", currently no other
                parameter value is supported!"""
            )
        return prefixed_top_name

    def calc_wmem(self):
        """Calculates and returns WMEM."""
        mw = self.get_nodeattr("MW")
        mh = self.get_nodeattr("MH")
        pe = self.get_nodeattr("PE")
        simd = self.get_nodeattr("SIMD")
        assert mh % pe == 0, "Requirement MH divisable by PE is violated."
        assert mw % simd == 0, "Requirement MW divisable by SIMD is violated."
        wmem = mw * mh // (pe * simd)
        return wmem

    def calc_tmem(self):
        """Calculates and returns TMEM."""
        if self.get_nodeattr("noActivation") == 1:
            return 0
        else:
            mh = self.get_nodeattr("MH")
            pe = self.get_nodeattr("PE")
            return mh // pe

    def make_shape_compatible_op(self, model):
        oshape = self.get_normal_output_shape()
        # implement tensor with correct shape
        values = np.random.randn(*oshape).astype(np.float32)
        return helper.make_node(
            "Constant",
            inputs=[],
            outputs=[self.onnx_node.output[0]],
            value=helper.make_tensor(
                name="const_tensor",
                data_type=TensorProto.FLOAT,
                dims=values.shape,
                vals=values.flatten().astype(float),
            ),
        )

    def infer_node_datatype(self, model):
        node = self.onnx_node
        # check input datatype against property
        idt_name = self.get_input_datatype().name
        exp_idt_name = self.get_nodeattr("inputDataType")
        assert exp_idt_name == idt_name, "Bad input DataType for StreamingFCLayer"
        # set output datatype from property
        odt = self.get_output_datatype()
        model.set_tensor_datatype(node.output[0], odt)

    def verify_node(self):
        info_messages = []
        # verify that "domain" is set to "finn"
        domain_value = self.onnx_node.domain
        if domain_value == "finn":
            info_messages.append("Attribute domain is set correctly")
        else:
            info_messages.append('Attribute domain should be set to "finn"')

        # verify that "backend" is set to "fpgadataflow"
        backend_value = self.get_nodeattr("backend")
        if backend_value == "fpgadataflow":
            info_messages.append("Attribute backend is set correctly")
        else:
            info_messages.append('Attribute backend should be set to "fpgadataflow"')

        # verify that all necessary attributes exist
        # TODO collect automatically from get_nodeattr_types
        try:
            self.get_nodeattr("code_gen_dir_npysim")
            self.get_nodeattr("executable_path")
            self.get_nodeattr("resType")
            self.get_nodeattr("MW")
            self.get_nodeattr("MH")
            self.get_nodeattr("SIMD")
            self.get_nodeattr("PE")
            self.get_nodeattr("inputDataType")
            self.get_nodeattr("weightDataType")
            self.get_nodeattr("outputDataType")
            info_messages.append("All necessary attributes exist")
        except Exception:
            info_messages.append(
                """The required StreamingFCLayer attributes do not exist."""
            )

        # verify the number of inputs depending on noActivation value
        # check noActivation value to determine the number of inputs
        no_act = self.get_nodeattr("noActivation")

        if no_act == 1:
            if len(self.onnx_node.input) == 2:
                info_messages.append("The number of inputs is correct")
            else:
                info_messages.append(
                    """StreamingFCLayer_Batch needs in no
                            activation mode 2 inputs (data input and weights)"""
                )
        elif no_act == 0:
            if len(self.onnx_node.input) == 3:
                info_messages.append("The number of inputs is correct")
            else:
                info_messages.append(
                    """StreamingFCLayer_Batch needs 3 inputs
                            (data input and weights and threshold values)"""
                )
        else:
            info_messages.append(
                """noActivation attribute contains {} should
                be 0 or 1""".format(
                    no_act
                )
            )

        return info_messages

    def bram_estimation(self):
        """Calculates resource estimation for BRAM based on:
        - FINN-R: An End-to-End Deep-Learning Framework for Fast
        Exploration of Quantized Neural Networks
        - M. Blott, T. B. Preusser, N. J. Fraser, G. Gambardella, K. O'Brien,
        Y. Umuroglu, M. Leeser and K. Vissers
        - 12. Sep 2018
        """
        # TODO add in/out FIFO contributions
        P = self.get_nodeattr("PE")
        Q = self.get_nodeattr("SIMD")
        wdt = self.get_weight_datatype()
        W = wdt.bitwidth()
        D_in = self.get_instream_width()
        D_out = self.get_outstream_width()
        omega = (D_in * D_out) / (Q * P)
        return P * (math.ceil(omega / 512)) * (math.ceil((Q * W) / 36))

    def lut_estimation(self):
        """Calculates resource estimations for LUTs based on:
        - FINN-R: An End-to-End Deep-Learning Framework for Fast
        Exploration of Quantized Neural Networks
        - M. Blott, T. B. Preusser, N. J. Fraser, G. Gambardella, K. O'Brien,
        Y. Umuroglu, M. Leeser and K. Vissers
        - 12. Sep 2018
        """
        # TODO add in/out FIFO contributions
        P = self.get_nodeattr("PE")
        Q = self.get_nodeattr("SIMD")
        wdt = self.get_weight_datatype()
        W = wdt.bitwidth()
        # determine tdt with input and weight data types
        idt = self.get_input_datatype()
        A = idt.bitwidth()
        # parameters from experiments in paper mentioned above
        c0 = 300
        c1 = 1.1

        return c0 + c1 * (P * Q) * (W * A)

    def get_input_datatype(self):
        """Returns FINN DataType of input."""
        return DataType[self.get_nodeattr("inputDataType")]

    def get_weight_datatype(self):
        """Returns FINN DataType of weights."""
        return DataType[self.get_nodeattr("weightDataType")]

    def get_output_datatype(self):
        """Returns FINN DataType of output."""
        return DataType[self.get_nodeattr("outputDataType")]

    def get_instream_width(self, axi_strm_padding=False):
        i_bits = self.get_input_datatype().bitwidth()
        in_width = i_bits * self.get_nodeattr("SIMD")
<<<<<<< HEAD
        if axi_strm_padding is True:
            in_width = roundup_to_integer_multiple(in_width, 8)
=======
>>>>>>> fc75fe9f
        return in_width

    def get_outstream_width(self, axi_strm_padding=False):
        o_bits = self.get_output_datatype().bitwidth()
        out_width = o_bits * self.get_nodeattr("PE")
<<<<<<< HEAD
        if axi_strm_padding is True:
            out_width = roundup_to_integer_multiple(out_width, 8)
=======
>>>>>>> fc75fe9f
        return out_width

    def get_weightstream_width(self, axi_strm_padding=False):
        pe = self.get_nodeattr("PE")
        simd = self.get_nodeattr("SIMD")
        wp = self.get_weight_datatype().bitwidth()
        w_width = pe * simd * wp
<<<<<<< HEAD
        if axi_strm_padding is True:
            w_width = roundup_to_integer_multiple(w_width, 8)
        return w_width
=======
        return w_width

    def get_weightstream_width_padded(self):
        weight_width = self.get_weightstream_width()
        return roundup_to_integer_multiple(weight_width, 8)
>>>>>>> fc75fe9f

    def get_ap_int_max_w(self):
        temp_value = super().get_ap_int_max_w()
        weightstream = self.get_weightstream_width()
        return max([weightstream, temp_value])

    def get_folded_input_shape(self):
        mw = self.get_nodeattr("MW")
        simd = self.get_nodeattr("SIMD")
        sf = mw // simd
        vecs = list(self.get_nodeattr("numInputVectors"))
        folded_input_shape = tuple(vecs + [sf, simd])
        return folded_input_shape

    def get_folded_output_shape(self):
        mh = self.get_nodeattr("MH")
        pe = self.get_nodeattr("PE")
        nf = mh // pe
        vecs = list(self.get_nodeattr("numInputVectors"))
        folded_output_shape = tuple(vecs + [nf, pe])
        return folded_output_shape

    def get_normal_input_shape(self):
        mw = self.get_nodeattr("MW")
        vecs = list(self.get_nodeattr("numInputVectors"))
        normal_input_shape = tuple(vecs + [mw])
        return normal_input_shape

    def get_normal_output_shape(self):
        mh = self.get_nodeattr("MH")
        vecs = list(self.get_nodeattr("numInputVectors"))
        normal_output_shape = tuple(vecs + [mh])
        return normal_output_shape

    def get_number_output_values(self):
        nf = np.prod(self.get_folded_output_shape()[:-1])
        return nf

    def get_template_param_values(self):
        """Returns the template parameter values according to input, output and weight
        data types."""
        ret = dict()
        inp_hls_str = self.get_input_datatype().get_hls_datatype_str()
        out_hls_str = self.get_output_datatype().get_hls_datatype_str()
        inp_is_binary = self.get_input_datatype() == DataType.BINARY
        # out_is_binary = self.get_output_datatype() == DataType.BINARY
        wt_is_binary = self.get_weight_datatype() == DataType.BINARY
        bin_xnor_mode = self.get_nodeattr("binaryXnorMode") == 1
        if (inp_is_binary or wt_is_binary) and (not bin_xnor_mode):
            raise Exception("True binary (non-bipolar) inputs not yet supported")
        inp_is_bipolar = self.get_input_datatype() == DataType.BIPOLAR
        # out_is_bipolar = self.get_output_datatype() == DataType.BIPOLAR
        wt_is_bipolar = self.get_weight_datatype() == DataType.BIPOLAR
        # reinterpret inp/wt as bipolar if bin_xnor_mode is iset
        inp_is_bipolar = inp_is_bipolar or (inp_is_binary and bin_xnor_mode)
        wt_is_bipolar = wt_is_bipolar or (wt_is_binary and bin_xnor_mode)
        # fill in TSrcI and TWeightI
        # TODO check these with Giulio
        # TODO handle non-bipolar binary inputs
        if inp_is_bipolar and wt_is_bipolar:
            ret["TSrcI"] = "Recast<XnorMul>"
            ret["TWeightI"] = "Identity"
        elif (not inp_is_bipolar) and wt_is_bipolar:
            ret["TSrcI"] = "Slice<%s>" % inp_hls_str
            ret["TWeightI"] = "Recast<Binary>"
        elif inp_is_bipolar and (not wt_is_bipolar):
            ret["TSrcI"] = "Recast<Binary>"
            ret["TWeightI"] = "Identity"
        elif (not inp_is_bipolar) and (not wt_is_bipolar):
            ret["TSrcI"] = "Slice<%s>" % inp_hls_str
            ret["TWeightI"] = "Identity"

        # fill in TDstI
        ret["TDstI"] = "Slice<%s>" % out_hls_str

        return ret

    def get_hls_compatible_weight_tensor(self, orig_weight_matrix):
        """Convert the original numpy weight matrix orig_weight_matrix into
        a form suitable for passing to the hlslib call:
        * ensure MH % PE == 0 and MW % SIMD == 0
        * for bipolar {-1,+1} weights, convert to binary {0, 1}
        * interleave rows between PEs
        * reshape into (1, PE, WMEM, SIMD) and return
        """
        mw = self.get_nodeattr("MW")
        mh = self.get_nodeattr("MH")
        pe = self.get_nodeattr("PE")
        simd = self.get_nodeattr("SIMD")
        wmem = self.calc_wmem()
        assert orig_weight_matrix.shape == (
            mw,
            mh,
        ), """Weights matrix doesn't
        have expected shape (mw, mh)"""
        assert mw % simd == 0, "Requirement MH divisable by SIMD is violated."
        assert mh % pe == 0, "Requirement MH divisable by PE is violated."
        # start by transposing the original weight matrix, since ONNX and
        # finn-hlslib use different assumptions
        # ONNX uses (in_features, out_features) and matmul(x, W)
        # finn-hlslib uses (out_features, in_features) and matmul(W, x)
        ret = orig_weight_matrix.T
        if self.get_weight_datatype() == DataType.BIPOLAR:
            # convert bipolar to binary
            ret = (ret + 1) / 2
        # interleave rows between PEs and reshape
        # distribute rows between PEs
        ret = interleave_matrix_outer_dim_from_partitions(ret, pe)
        # create SIMD as innermost dimension and add a dummy outer dim
        ret = ret.reshape(1, pe, wmem, simd)
        # reverse the SIMD dimension
        ret = np.flip(ret, axis=-1)
        return ret

    def get_hls_compatible_threshold_tensor(self, orig_thres_matrix):
        """Convert the original numpy weight matrix orig_weight_matrix into
        a form suitable for passing to the hlslib call:
        * ensure MH % PE == 0
        * for bipolar weights&inputs, ensure thresholds are positive
        * interleave rows between PEs
        * reshape into (PE, TMEM, n_thres_steps) and return
        """
        mh = self.get_nodeattr("MH")
        pe = self.get_nodeattr("PE")
        tmem = mh // pe
        assert mh % pe == 0, "Requirement MH divisable by PE is violated."
        assert (
            orig_thres_matrix.ndim == 2
        ), """Threshold matrix dimension is
        not as expected (2)."""
        n_thres_steps = orig_thres_matrix.shape[1]
        inp_is_bipolar = self.get_input_datatype() == DataType.BIPOLAR
        wt_is_bipolar = self.get_weight_datatype() == DataType.BIPOLAR
        # reinterpret inp/wt as bipolar if bin_xnor_mode is iset
        inp_is_binary = self.get_input_datatype() == DataType.BINARY
        wt_is_binary = self.get_weight_datatype() == DataType.BINARY
        bin_xnor_mode = self.get_nodeattr("binaryXnorMode") == 1
        inp_is_bipolar = inp_is_bipolar or (inp_is_binary and bin_xnor_mode)
        wt_is_bipolar = wt_is_bipolar or (wt_is_binary and bin_xnor_mode)
        if inp_is_bipolar and wt_is_bipolar:
            # ensure all thresholds are nonnegative
            assert (orig_thres_matrix >= 0).all()
            # ensure all thresholds are integer
            assert (orig_thres_matrix.astype(np.int32) == orig_thres_matrix).all()
        ret = orig_thres_matrix
        # ensure channels = mh , duplicating if necessary
        if ret.shape[0] == 1:
            ret = np.tile(ret, (mh, 1))
        assert (
            ret.shape[0] == mh
        ), "Channels of threshold matrix are not as expected (mh)"
        # distribute rows between PEs
        ret = interleave_matrix_outer_dim_from_partitions(ret, pe)
        assert (
            ret.shape[0] == pe
        ), """First dimension after distribution of the
        rows between PEs is not as expected (pe)"""
        assert (
            ret.shape[1] == tmem
        ), """Second dimension after distribution of the
        rows between PEs is not as expected (tmem)"""
        assert (
            ret.shape[2] == n_thres_steps
        ), """Third dimension after distribution of the
        rows between PEs is not as expected (n_thres_steps)"""
        return ret.reshape(1, pe, tmem, n_thres_steps)

    def generate_params(self, model, path):
        mem_mode = self.get_nodeattr("mem_mode")
        # weights
        weights = model.get_initializer(self.onnx_node.input[1])
        # convert weights into hlslib-compatible format
        weight_tensor = self.get_hls_compatible_weight_tensor(weights)
        export_wdt = self.get_weight_datatype()
        # we have converted bipolar weights to binary for export,
        # so use it as such for weight generation
        if self.get_weight_datatype() == DataType.BIPOLAR:
            export_wdt = DataType.BINARY
        code_gen_dir = path

        if mem_mode == "const":
            """Saves weights into params.h"""
            weight_hls_code = numpy_to_hls_code(
                weight_tensor, export_wdt, "weights", True, True
            )
            # write weights into params.h
            f_weights = open("{}/params.h".format(code_gen_dir), "w")

            if export_wdt.bitwidth() != 1:
                f_weights.write(
                    "const FixedPointWeights<{},{},{},{}> weights = ".format(
                        self.get_nodeattr("SIMD"),
                        export_wdt.get_hls_datatype_str(),
                        self.get_nodeattr("PE"),
                        self.calc_wmem(),
                    )
                )
            else:
                f_weights.write(
                    "const BinaryWeights<{},{},{}> weights = ".format(
                        self.get_nodeattr("SIMD"),
                        self.get_nodeattr("PE"),
                        self.calc_wmem(),
                    )
                )
            f_weights.write(weight_hls_code)
            f_weights.close()

        elif mem_mode == "decoupled":
            """Saves weights in corresponding file format for npysim or rtlsim"""
            # transpose weight tensor from (1, PE, WMEM, SIMD) to (1, WMEM, PE, SIMD)
            # and save as unflipped weight tensor to be able to differentiate between
            # flipped an unflipped weight tensor (has to be flipped for npysim)

            weight_tensor_unflipped = np.transpose(weight_tensor, (0, 2, 1, 3))

            # flip PE dimension and reverse SIMD flip for saving weights in .npy
            weight_tensor_flipped = np.flip(weight_tensor_unflipped, axis=-2)
            weight_tensor_flipped = np.flip(weight_tensor_flipped, axis=-1)

            # reshape weight tensor (flipped and unflipped) to desired shape
            pe = self.get_nodeattr("PE")
            simd = self.get_nodeattr("SIMD")
            # unflipped
            weight_tensor_unflipped = weight_tensor_unflipped.reshape(1, -1, pe * simd)
            weight_tensor_unflipped = weight_tensor_unflipped.copy()
            # flipped
            weight_tensor_flipped = weight_tensor_flipped.reshape(1, -1, pe * simd)
            weight_tensor_flipped = weight_tensor_flipped.copy()

            """Saves weights into .npy file"""
            np.save(os.path.join(code_gen_dir, "weights.npy"), weight_tensor_flipped)

            """Saves weights into .dat file"""
            # convert weight values into hexstring
            weight_width = self.get_weightstream_width()
            # pad to nearest 4 bits to get hex strings
            weight_width_padded = roundup_to_integer_multiple(weight_width, 4)
            weight_tensor_unflipped = pack_innermost_dim_as_hex_string(
                weight_tensor_unflipped, export_wdt, weight_width_padded, prefix=""
            )
            weight_stream_len = np.prod(weight_tensor_unflipped.shape)
            factor = math.ceil(weight_stream_len / 1024)
            # add zeroes to pad out file to 1024 entries
            weight_stream = weight_tensor_unflipped.flatten()
            pad_amt = (factor * 1024) - weight_stream_len
            weight_stream = np.pad(
                weight_stream, (0, pad_amt), mode="constant", constant_values="0"
            )
            weight_stream = weight_stream.copy()
            i = 0
            j = 0
            for val in weight_stream:
                if i == 1024:
                    i = 0
                    j += 1
                with open("{}/memblock_{}.dat".format(code_gen_dir, j), "a+") as f:
                    f.write(val + "\n")
                i += 1

        else:
            raise Exception(
                """Please set mem_mode to "const"i or "decoupled", currently no other
                    parameter value is supported!"""
            )

        # save thresholds in thresh.h
        if len(self.onnx_node.input) > 2:
            thresholds = model.get_initializer(self.onnx_node.input[2])
            if thresholds is not None:
                threshold_tensor = self.get_hls_compatible_threshold_tensor(thresholds)
                tdt = DataType.INT32
                # use UINT32 threshold export for bipolar times bipolar
                inp_is_bipolar = self.get_input_datatype() == DataType.BIPOLAR
                wt_is_bipolar = self.get_weight_datatype() == DataType.BIPOLAR
                # reinterpret inp/wt as bipolar if bin_xnor_mode is iset
                inp_is_binary = self.get_input_datatype() == DataType.BINARY
                wt_is_binary = self.get_weight_datatype() == DataType.BINARY
                bin_xnor_mode = self.get_nodeattr("binaryXnorMode") == 1
                inp_is_bipolar = inp_is_bipolar or (inp_is_binary and bin_xnor_mode)
                wt_is_bipolar = wt_is_bipolar or (wt_is_binary and bin_xnor_mode)
                if inp_is_bipolar and wt_is_bipolar:
                    tdt = DataType.UINT32
                thresholds_hls_code = numpy_to_hls_code(
                    threshold_tensor, tdt, "thresholds", False, True
                )
                # write thresholds into thresh.h
                f_thresh = open("{}/thresh.h".format(code_gen_dir), "w")
                tdt_hls = tdt.get_hls_datatype_str()
                # use binary to export bipolar activations
                export_odt = self.get_output_datatype()
                if self.get_output_datatype() == DataType.BIPOLAR:
                    export_odt = DataType.BINARY
                odt_hls = export_odt.get_hls_datatype_str()
                f_thresh.write(
                    "static ThresholdsActivation<{},{},{},{},{},{},{}> threshs \
                    = ".format(
                        self.calc_tmem(),
                        self.get_nodeattr("PE"),
                        threshold_tensor.shape[-1],
                        tdt_hls,
                        odt_hls,
                        self.get_nodeattr("ActVal"),
                        "std::less_equal<%s>" % tdt_hls,
                    )
                )
                f_thresh.write(thresholds_hls_code)
                f_thresh.close()

    def execute_node(self, context, graph):
        mode = self.get_nodeattr("exec_mode")
        node = self.onnx_node

        # TODO ensure codegen dir exists
        if mode == "npysim":
            code_gen_dir = self.get_nodeattr("code_gen_dir_npysim")
        elif mode == "rtlsim":
            code_gen_dir = self.get_nodeattr("code_gen_dir_ipgen")
        else:
            raise Exception(
                """Invalid value for attribute exec_mode! Is currently set to: {}
            has to be set to one of the following value ("npysim", "rtlsim")""".format(
                    mode
                )
            )

        # create a npy file fore each input of the node (in_ind is input index)
        in_ind = 0
        for inputs in node.input:
            # it is assumed that the first input of the node is the data input
            # the second input are the weights
            # the third input are the thresholds
            if in_ind == 0:
                assert (
                    str(context[inputs].dtype) == "float32"
                ), """Input datatype is
                not float32 as expected."""
                expected_inp_shape = self.get_folded_input_shape()
                reshaped_input = context[inputs].reshape(expected_inp_shape)
                if self.get_input_datatype() == DataType.BIPOLAR:
                    # store bipolar activations as binary
                    reshaped_input = (reshaped_input + 1) / 2
                    export_idt = DataType.BINARY
                else:
                    export_idt = self.get_input_datatype()
                # make copy before saving the array
                reshaped_input = reshaped_input.copy()
                np.save(
                    os.path.join(code_gen_dir, "input_{}.npy".format(in_ind)),
                    reshaped_input,
                )
            elif in_ind > 2:
                raise Exception("Unexpected input found for StreamingFCLayer")
            in_ind += 1

        if mode == "npysim":
            # execute the precompiled model
            super().exec_precompiled_singlenode_model()
            # load output npy file
            super().npy_to_dynamic_output(context)
            # reinterpret binary output as bipolar where needed
            if self.get_output_datatype() == DataType.BIPOLAR:
                out = context[node.output[0]]
                out = 2 * out - 1
                context[node.output[0]] = out
            assert (
                context[node.output[0]].shape == self.get_folded_output_shape()
            ), """Output shape is not as expected"""
            # reshape output to have expected shape
            oshape = self.get_normal_output_shape()
            context[node.output[0]] = context[node.output[0]].reshape(*oshape)
        elif mode == "rtlsim":
            sim = self.get_rtlsim()
            nbits = self.get_instream_width()
            inp = npy_to_rtlsim_input(
                "{}/input_0.npy".format(code_gen_dir), export_idt, nbits
            )
            super().reset_rtlsim(sim)
            super().toggle_clk(sim)
            output = self.rtlsim(sim, inp)
            odt = self.get_output_datatype()
            target_bits = odt.bitwidth()
            packed_bits = self.get_outstream_width()
            out_npy_path = "{}/output.npy".format(code_gen_dir)
            out_shape = self.get_folded_output_shape()
            rtlsim_output_to_npy(
                output, out_npy_path, odt, out_shape, packed_bits, target_bits
            )

            # load and reshape output
            output = np.load(out_npy_path)
            oshape = self.get_normal_output_shape()
            output = np.asarray([output], dtype=np.float32).reshape(*oshape)
            context[node.output[0]] = output
        else:
            raise Exception(
                """Invalid value for attribute exec_mode! Is currently set to: {}
            has to be set to one of the following value ("npysim", "rtlsim")""".format(
                    mode
                )
            )

    def global_includes(self):
        self.code_gen_dict["$GLOBALS$"] = ['#include "weights.hpp"']
        self.code_gen_dict["$GLOBALS$"] += ['#include "activations.hpp"']

        mem_mode = self.get_nodeattr("mem_mode")
        if mem_mode == "const":
            # self.code_gen_dict["$GLOBALS$"] += ['#include "params.h"']
            pass
        elif mem_mode == "decoupled":
            self.code_gen_dict["$GLOBALS$"] += ['#include "mvau.hpp"']
        else:
            raise Exception(
                """Please set mem_mode to "const" or "decoupled", currently no other
                    parameter value is supported!"""
            )
        if self.calc_tmem() != 0:
            # TODO find a better way of checking for no pregenerated thresholds
            self.code_gen_dict["$GLOBALS$"] += ['#include "thresh.h"']

    def defines(self, var):
        mem_mode = self.get_nodeattr("mem_mode")
        numInputVectors = list(self.get_nodeattr("numInputVectors"))
        numReps = np.prod(numInputVectors)
        self.code_gen_dict["$DEFINES$"] = [
            """#define MW1 {}\n #define MH1 {}\n
            #define SIMD1 {}\n #define PE1 {}\n #define WMEM1 {}\n
            #define TMEM1 {}\n #define numReps {}""".format(
                self.get_nodeattr("MW"),
                self.get_nodeattr("MH"),
                self.get_nodeattr("SIMD"),
                self.get_nodeattr("PE"),
                self.calc_wmem(),
                self.calc_tmem(),
                numReps,
            )
        ]
        if mem_mode == "decoupled":
            wdt = self.get_weight_datatype()
            self.code_gen_dict["$DEFINES$"].append(
                "#define WP1 {}\n".format(wdt.bitwidth())
            )

    def read_npy_data(self):
        code_gen_dir = self.get_nodeattr("code_gen_dir_npysim")
        dtype = self.get_input_datatype()
        if dtype == DataType.BIPOLAR:
            # use binary for bipolar storage
            dtype = DataType.BINARY
        elem_bits = dtype.bitwidth()
        packed_bits = self.get_instream_width()
        packed_hls_type = "ap_uint<%d>" % packed_bits
        elem_hls_type = dtype.get_hls_datatype_str()
        npy_type = "float"
        npy_in = "%s/input_0.npy" % code_gen_dir
        self.code_gen_dict["$READNPYDATA$"] = []
        # note: the innermost dim is reversed for the input
        self.code_gen_dict["$READNPYDATA$"].append(
            'npy2apintstream<%s, %s, %d, %s>("%s", in0, false);'
            % (packed_hls_type, elem_hls_type, elem_bits, npy_type, npy_in)
        )

        mem_mode = self.get_nodeattr("mem_mode")
        if mem_mode == "decoupled":
            wdt = self.get_weight_datatype()
            elem_bits = wdt.bitwidth()
            packed_bits = self.get_weightstream_width()
            packed_hls_type = "ap_uint<%d>" % packed_bits
            elem_hls_type = wdt.get_hls_datatype_str()
            npy_type = "float"
            npy_in = "%s/weights.npy" % code_gen_dir

            self.code_gen_dict["$READNPYDATA$"].append(
                'npy2apintstream<%s, %s, %d, %s>("%s", weights, false, numReps);'
                % (packed_hls_type, elem_hls_type, elem_bits, npy_type, npy_in)
            )

    def strm_decl(self):
        mem_mode = self.get_nodeattr("mem_mode")
        self.code_gen_dict["$STREAMDECLARATIONS$"] = []
        self.code_gen_dict["$STREAMDECLARATIONS$"].append(
            'hls::stream<ap_uint<{}>> in0 ("in0");'.format(self.get_instream_width())
        )
        self.code_gen_dict["$STREAMDECLARATIONS$"].append(
            'hls::stream<ap_uint<{}>> out ("out");'.format(self.get_outstream_width())
        )

        if mem_mode == "decoupled":
            self.code_gen_dict["$STREAMDECLARATIONS$"].append(
                'hls::stream<ap_uint<{}>> weights ("weights");'.format(
                    self.get_weightstream_width()
                )
            )

    def docompute(self):
        mem_mode = self.get_nodeattr("mem_mode")
        tmpl_args = self.get_template_param_values()
        if self.calc_tmem() == 0:
            odtype_hls_str = self.get_output_datatype().get_hls_datatype_str()
            threshs = "PassThroughActivation<%s>()" % odtype_hls_str
        else:
            threshs = "threshs"
        if mem_mode == "const":
            node = self.onnx_node
            self.code_gen_dict["$DOCOMPUTE$"] = [
                """{}<MW1, MH1, SIMD1, PE1, {}, {}, {}>
                (in0, out, weights, {}, numReps, {});""".format(
                    node.op_type,
                    tmpl_args["TSrcI"],
                    tmpl_args["TDstI"],
                    tmpl_args["TWeightI"],
                    threshs,
                    self.get_nodeattr("resType"),
                )
            ]
        elif mem_mode == "decoupled":
            wdt = self.get_weight_datatype()
            if wdt == DataType.BIPOLAR:
                export_wdt = DataType.BINARY
            else:
                export_wdt = wdt
            wdtype_hls_str = export_wdt.get_hls_datatype_str()
            self.code_gen_dict["$DOCOMPUTE$"] = [
                """Matrix_Vector_Activate_Stream_Batch<MW1, MH1, SIMD1, PE1, {}, {}, {}, {} >
                (in0, out, weights, {}, numReps, {});""".format(
                    tmpl_args["TSrcI"],
                    tmpl_args["TDstI"],
                    tmpl_args["TWeightI"],
                    wdtype_hls_str,
                    threshs,
                    self.get_nodeattr("resType"),
                )
            ]

        else:
            raise Exception(
                """Please set mem_mode to "const" or "decoupled", currently no other
                    parameter value is supported!"""
            )

    def dataoutstrm(self):
        code_gen_dir = self.get_nodeattr("code_gen_dir_npysim")
        dtype = self.get_output_datatype()
        if dtype == DataType.BIPOLAR:
            # use binary for bipolar storage
            dtype = DataType.BINARY
        elem_bits = dtype.bitwidth()
        packed_bits = self.get_outstream_width()
        packed_hls_type = "ap_uint<%d>" % packed_bits
        elem_hls_type = dtype.get_hls_datatype_str()
        npy_type = "float"
        npy_out = "%s/output.npy" % code_gen_dir
        shape = self.get_folded_output_shape()
        shape_cpp_str = str(shape).replace("(", "{").replace(")", "}")

        # note: the innermost dim is not reversed for the output
        self.code_gen_dict["$DATAOUTSTREAM$"] = [
            'apintstream2npy<%s, %s, %d, %s>(out, %s, "%s", false);'
            % (
                packed_hls_type,
                elem_hls_type,
                elem_bits,
                npy_type,
                shape_cpp_str,
                npy_out,
            )
        ]

    def save_as_npy(self):
        self.code_gen_dict["$SAVEASCNPY$"] = []

    def blackboxfunction(self):
        mem_mode = self.get_nodeattr("mem_mode")
        if mem_mode == "const":
            self.code_gen_dict["$BLACKBOXFUNCTION$"] = [
                """void {}(hls::stream<ap_uint<{}>> &in0,
                    hls::stream<ap_uint<{}>> &out
                    )""".format(
                    self.onnx_node.name,
                    self.get_instream_width(),
                    self.get_outstream_width(),
                )
            ]
        elif mem_mode == "decoupled":
            self.code_gen_dict["$BLACKBOXFUNCTION$"] = [
                """void {}(
                    hls::stream<ap_uint<{}>> &in0,
                    hls::stream<ap_uint<{}>> &weights,
                    hls::stream<ap_uint<{}>> &out
                    )""".format(
                    self.onnx_node.name,
                    self.get_instream_width(),
                    self.get_weightstream_width(),
                    self.get_outstream_width(),
                )
            ]

        else:
            raise Exception(
                """Please set mem_mode to "const" or "decoupled", currently no other
                    parameter value is supported!"""
            )

    def pragmas(self):
        mem_mode = self.get_nodeattr("mem_mode")
        self.code_gen_dict["$PRAGMAS$"] = ["#pragma HLS INTERFACE axis port=in0"]
        self.code_gen_dict["$PRAGMAS$"].append("#pragma HLS INTERFACE axis port=out")
        in_fifo_depth = self.get_nodeattr("inFIFODepth")
        out_fifo_depth = self.get_nodeattr("outFIFODepth")
        # insert depth pragmas only if specified
        if in_fifo_depth != 0:
            self.code_gen_dict["$PRAGMAS$"].append(
                "#pragma HLS stream depth=%d variable=in0" % in_fifo_depth
            )
        if out_fifo_depth != 0:
            self.code_gen_dict["$PRAGMAS$"].append(
                "#pragma HLS stream depth=%d variable=out" % out_fifo_depth
            )
        self.code_gen_dict["$PRAGMAS$"].append(
            "#pragma HLS INTERFACE ap_ctrl_none port=return"
        )

        if mem_mode == "const":
            self.code_gen_dict["$PRAGMAS$"].append('#include "params.h"')
            # the weight tensor is ap_uint<simd*prec> [PE][WMEM]
            # partition for parallel access along the PE dimension (dim 1)
            self.code_gen_dict["$PRAGMAS$"].append(
                (
                    "#pragma HLS ARRAY_PARTITION variable=weights.m_weights "
                    "complete dim=1"
                )
            )
        elif mem_mode == "decoupled":
            self.code_gen_dict["$PRAGMAS$"].append(
                "#pragma HLS INTERFACE axis port=weights"
            )
            self.code_gen_dict["$PRAGMAS$"].append(
                "#pragma HLS stream depth=8 variable=weights"
            )

        else:
            raise Exception(
                """Please set mem_mode to "const", currently no other
                    parameter value is supported!"""
            )

        # the threshold tensor is acc_type [PE][TMEM][N_THRES]
        # partition for parallel access along PE and N_THRES
        # dimensions (dims 1 and 3)
        if self.calc_tmem() != 0:
            # TODO find a better way of checking for no pregenerated thresholds
            self.code_gen_dict["$PRAGMAS$"].append(
                (
                    "#pragma HLS ARRAY_PARTITION variable=threshs.m_thresholds "
                    "complete dim=1"
                )
            )
            self.code_gen_dict["$PRAGMAS$"].append(
                (
                    "#pragma HLS ARRAY_PARTITION variable=threshs.m_thresholds "
                    "complete dim=3"
                )
            )

    def code_generation_ipgen(self, model, fpgapart, clk):
        # generate code for all mem_mode of MVAU/FCLayer unit
        super().code_generation_ipgen(model, fpgapart, clk)

        # if mem_mode = "decoupled" generate code for verilog wrapper
        mem_mode = self.get_nodeattr("mem_mode")
        if mem_mode == "decoupled":
            # empty code gen dictionary for new entries
            self.code_gen_dict.clear()
            self.code_gen_dict["$TOPNAME$"] = [
                "{}_memstream".format(self.onnx_node.name)
            ]
            self.code_gen_dict["$LAYER_NAME$"] = [
                "{}_{}".format(self.onnx_node.name, self.onnx_node.name)
            ]
            # make instream width a multiple of 8 for AXI stream interface
            in_width = self.get_instream_width_padded()
            self.code_gen_dict["$IN_RANGE$"] = ["[{}:0]".format(in_width - 1)]
            self.code_gen_dict["$OUT_RANGE$"] = [
<<<<<<< HEAD
                "[{}:0]".format(self.get_outstream_width(axi_strm_padding=True) - 1)
=======
                "[{}:0]".format(self.get_outstream_width_padded() - 1)
>>>>>>> fc75fe9f
            ]
            # make weight stream width a multiple of 8 for AXI stream interface
            weight_width = self.get_weightstream_width_padded()
            self.code_gen_dict["$WEIGHT_RANGE$"] = ["[{}:0]".format(weight_width - 1)]
            self.code_gen_dict["$WEIGHT_WIDTH$"] = [str(weight_width)]
            self.code_gen_dict["$WSTREAM_DEPTH$"] = [str(self.calc_wmem())]
            self.code_gen_dict["$MEM_DEPTH$"] = [
                str(roundup_to_integer_multiple(self.calc_wmem(), 1024))
            ]
            self.code_gen_dict["$RAM_STYLE$"] = [self.get_nodeattr("ram_style")]

            template = self.decoupled_wrapper

            for key in self.code_gen_dict:
                # transform list into long string separated by '\n'
                code_gen_line = "\n".join(self.code_gen_dict[key])
                template = template.replace(key, code_gen_line)
            code_gen_dir = self.get_nodeattr("code_gen_dir_ipgen")
            f = open(
                os.path.join(
                    code_gen_dir, "{}_memstream.v".format(self.onnx_node.name)
                ),
                "w",
            )
            f.write(template)
            f.close()
            self.code_gen_dict.clear()

    def ipgen_singlenode_code(self):
        # generate ip block of MVAU/FCLayer unit for all mem modes
        super().ipgen_singlenode_code()

        mem_mode = self.get_nodeattr("mem_mode")
        if mem_mode == "decoupled":
            # copy necessary verilog and .dat files
            # into verilog folder in code generation folder
            code_gen_dir = self.get_nodeattr("code_gen_dir_ipgen")
            verilog_folder = "{}/project_{}/sol1/impl/verilog/".format(
                code_gen_dir, self.onnx_node.name
            )
            # copy memstream components from finn-rtllib
            memstream_dir = "/workspace/finn/finn-rtllib/memstream/hdl/"
            for file in os.listdir(memstream_dir):
                if file.endswith(".v"):
                    verilog_file = os.path.join(memstream_dir, file)
                    copy(verilog_file, verilog_folder)
            # copy .dat files of weights
            for file in os.listdir(code_gen_dir):
                if file.endswith(".dat"):
                    dat_file = os.path.join(code_gen_dir, file)
                    copy(dat_file, verilog_folder)
            # copy verilog wrapper
            verilog_wrapper = "{}/{}_memstream.v".format(
                code_gen_dir, self.onnx_node.name
            )
            copy(verilog_wrapper, verilog_folder)
            # prepare the IP packaging tcl template
            template = templates.ip_package_tcl
            self.code_gen_dict["$TOPNAME$"] = [
                "{}_memstream".format(self.onnx_node.name)
            ]
            self.code_gen_dict["$VERILOG_DIR$"] = [verilog_folder]
            for key in self.code_gen_dict:
                # transform list into long string separated by '\n'
                code_gen_line = "\n".join(self.code_gen_dict[key])
                template = template.replace(key, code_gen_line)
            code_gen_dir = self.get_nodeattr("code_gen_dir_ipgen")
            f = open(os.path.join(verilog_folder, "package_ip.tcl"), "w")
            f.write(template)
            f.close()
            # create a shell script and call Vivado to invoke the IP pkg script
            make_project_sh = verilog_folder + "/make_ip.sh"
            working_dir = os.environ["PWD"]
            with open(make_project_sh, "w") as f:
                f.write("#!/bin/bash \n")
                f.write("cd {}\n".format(verilog_folder))
                f.write("vivado -mode batch -source package_ip.tcl\n")
                f.write("cd {}\n".format(working_dir))
            bash_command = ["bash", make_project_sh]
            process_compile = subprocess.Popen(bash_command, stdout=subprocess.PIPE)
            process_compile.communicate()
            # re-set ip_path to point to the new packaged IP
            self.set_nodeattr("ip_path", verilog_folder)
            vlnv = "xilinx.com:hls:%s:1.0" % (
                "{}_memstream".format(self.onnx_node.name)
            )
            self.set_nodeattr("ip_vlnv", vlnv)
            self.code_gen_dict.clear()<|MERGE_RESOLUTION|>--- conflicted
+++ resolved
@@ -279,42 +279,26 @@
         """Returns FINN DataType of output."""
         return DataType[self.get_nodeattr("outputDataType")]
 
-    def get_instream_width(self, axi_strm_padding=False):
+    def get_instream_width(self):
         i_bits = self.get_input_datatype().bitwidth()
         in_width = i_bits * self.get_nodeattr("SIMD")
-<<<<<<< HEAD
-        if axi_strm_padding is True:
-            in_width = roundup_to_integer_multiple(in_width, 8)
-=======
->>>>>>> fc75fe9f
         return in_width
 
-    def get_outstream_width(self, axi_strm_padding=False):
+    def get_outstream_width(self):
         o_bits = self.get_output_datatype().bitwidth()
         out_width = o_bits * self.get_nodeattr("PE")
-<<<<<<< HEAD
-        if axi_strm_padding is True:
-            out_width = roundup_to_integer_multiple(out_width, 8)
-=======
->>>>>>> fc75fe9f
         return out_width
 
-    def get_weightstream_width(self, axi_strm_padding=False):
+    def get_weightstream_width(self):
         pe = self.get_nodeattr("PE")
         simd = self.get_nodeattr("SIMD")
         wp = self.get_weight_datatype().bitwidth()
         w_width = pe * simd * wp
-<<<<<<< HEAD
-        if axi_strm_padding is True:
-            w_width = roundup_to_integer_multiple(w_width, 8)
-        return w_width
-=======
         return w_width
 
     def get_weightstream_width_padded(self):
         weight_width = self.get_weightstream_width()
         return roundup_to_integer_multiple(weight_width, 8)
->>>>>>> fc75fe9f
 
     def get_ap_int_max_w(self):
         temp_value = super().get_ap_int_max_w()
@@ -999,11 +983,7 @@
             in_width = self.get_instream_width_padded()
             self.code_gen_dict["$IN_RANGE$"] = ["[{}:0]".format(in_width - 1)]
             self.code_gen_dict["$OUT_RANGE$"] = [
-<<<<<<< HEAD
-                "[{}:0]".format(self.get_outstream_width(axi_strm_padding=True) - 1)
-=======
                 "[{}:0]".format(self.get_outstream_width_padded() - 1)
->>>>>>> fc75fe9f
             ]
             # make weight stream width a multiple of 8 for AXI stream interface
             weight_width = self.get_weightstream_width_padded()
